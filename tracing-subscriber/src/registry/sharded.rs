--- conflicted
+++ resolved
@@ -204,28 +204,18 @@
     fn event(&self, _: &Event<'_>) {}
 
     fn enter(&self, id: &span::Id) {
-<<<<<<< HEAD
         println!("{:p}: enter {:?}", self, id);
-        CURRENT_SPANS.with(|spans| {
-            spans.borrow_mut().push(self.clone_span(id));
-        })
+        let spans = self.current_spans.get_or_default();
+        spans.borrow_mut().push(self.clone_span(id));
     }
 
     fn exit(&self, id: &span::Id) {
         println!("{:p}: exit {:?}", self, id);
-        if let Some(id) = CURRENT_SPANS.with(|spans| spans.borrow_mut().pop(id)) {
-=======
-        let spans = self.current_spans.get_or_default();
-        spans.borrow_mut().push(self.clone_span(id));
-    }
-
-    fn exit(&self, id: &span::Id) {
         if let Some(id) = self
             .current_spans
             .get()
             .and_then(|spans| spans.borrow_mut().pop(id))
         {
->>>>>>> cc629ed3
             dispatcher::get_default(|dispatch| dispatch.try_close(id.clone()));
         }
     }
@@ -246,15 +236,10 @@
     }
 
     fn current_span(&self) -> Current {
-<<<<<<< HEAD
-        println!("{:p}: current", self);
-        CURRENT_SPANS
-            .with(|spans| {
-=======
+        println!("{:p}: current", self,);
         self.current_spans
             .get()
             .and_then(|spans| {
->>>>>>> cc629ed3
                 let spans = spans.borrow();
                 let id = spans.current()?;
                 println!("{:p}: -> {:?}", self, id);
